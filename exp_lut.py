--- conflicted
+++ resolved
@@ -3,13 +3,6 @@
 import math
 import argparse
 
-<<<<<<< HEAD
-default_crossover = 10
-default_nonlinearity = 2
-default_magnitude = 0.5
-default_sensitivity = 1
-default_limit = 10.0
-=======
 table_size = 50
 
 default_crossover = 12
@@ -17,7 +10,6 @@
 default_magnitude = 1
 default_sensitivity = 0.75
 default_limit = 10
->>>>>>> 65a5202e
 default_limit_rate = 1.0
 
 class curve_constant_t:
